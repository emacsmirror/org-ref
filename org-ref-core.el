--- conflicted
+++ resolved
@@ -1944,12 +1944,6 @@
          (pages (reftex-get-bib-field "pages" entry))
          (doi (reftex-get-bib-field "doi" entry))
          (url (reftex-get-bib-field "url" entry)))
-<<<<<<< HEAD
-    ;;authors, "title", Journal, vol(iss):pages (year).
-    (format "%s, \"%s\", %s, %s:%s (%s)"
-            author title journal  volume pages year)))
-
-=======
     (if (featurep 'bibtex-completion)
 	;; APA format
     	(let* ((ref (bibtex-completion-apa-format-reference key))
@@ -1958,7 +1952,6 @@
       ;; authors, "title", Journal, vol(iss):pages (year).
       (format "%s, \"%s\", %s, %s:%s (%s)"
 	      author title journal volume pages year))))
->>>>>>> 7ebfdf6b
 
 (defun org-ref-bib-html-citation ()
   "From a bibtex entry, create and return a simple citation with html links."
